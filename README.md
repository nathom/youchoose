# youchoose

[![crates.io](https://img.shields.io/crates/v/youchoose)](https://crates.io/crates/youchoose) [![docs.rs](https://img.shields.io/docsrs/youchoose)](https://docs.rs/youchoose)

A simple, easy to use command line menu for Rust.

## Usage

There are two methods you need to be familiar with to get started: `Menu::new` which takes an `Iterator` as an argument, and `Menu::show` which initializes `ncurses` and displays the menu.

Here is a minimal example that displays the range `0..100` in a menu:

```rust
use youchoose;

fn main() {
    let mut menu = youchoose::Menu::new(0..100);
    let choice = menu.show();
    // `choice` is a Vec<usize> containing the chosen indices
    println!("Index of the chosen item: {:?}", choice);
}
```

![basic config](https://raw.githubusercontent.com/nathom/youchoose/main/screenshots/basic.png)

Either `↓↑` or `jk` can be used to scroll, and `return` is used to select. `ESC` or `q` can be used to quit.

**Previews**

<<<<<<< HEAD
The `youchoose::Menu` has a preview feature, which executes a command and shows the results on a separate pane. 
=======
The `youchoose::Menu` has a preview feature, which executes a command and shows the results on a seperate pane.
>>>>>>> a7a9fd5c

```rust
use youchoose;

fn main(){
    let mut menu = youchoose::Menu::new(0..100).preview(multiples);
    let choice = menu.show();
    println!("Chose {:?}", choice);

}

fn multiples(num: i32) -> String {
    let mut buffer = String::new();
    for i in 0..20 {
        buffer.push_str(
            &format!("{} times {} is equal to {}!\n", num, i, num * i)
        );
    }
    buffer
}
```

![preview](https://raw.githubusercontent.com/nathom/youchoose/main/screenshots/with_preview.png)

**Customization**

Let's take a look at an example that showcases the available methods for customization.

```rust
use youchoose;

fn main() {
    let mut menu = youchoose::Menu::new(0..100)
        .preview(multiples)              // Sets the preview function
        .preview_pos(youchoose::ScreenSide::Bottom, 0.3)  // Sets the position of the preview pane and its width across 0.0 and 1.0
        .preview_label(" multiples ".to_string())    // Sets the text at the top of the preview pane
        .multiselect()                   // Allows multiple items to be selected
        .icon(":(")                      // Sets the default (not selected) icon for an item
        .selected_icon(":)")             // The icon for selected items
        .add_multiselect_key('s' as i32) // Bind the 's' key to multiselect
        .add_up_key('u' as i32)          // Bind the 'u' key to up
        .add_down_key('d' as i32)        // Bind the 'd' key to down
        .add_select_key('.' as i32);     // Bind the '.' key to select

    let choice = menu.show();
}

fn multiples(num: i32) -> String {
    // --- Snip ---
    format!("very custom: {}", num)
}

```

![fully customized](https://raw.githubusercontent.com/nathom/youchoose/main/screenshots/customized.png)<|MERGE_RESOLUTION|>--- conflicted
+++ resolved
@@ -27,11 +27,9 @@
 
 **Previews**
 
-<<<<<<< HEAD
+
 The `youchoose::Menu` has a preview feature, which executes a command and shows the results on a separate pane. 
-=======
-The `youchoose::Menu` has a preview feature, which executes a command and shows the results on a seperate pane.
->>>>>>> a7a9fd5c
+
 
 ```rust
 use youchoose;
